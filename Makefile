# Copyright 2018 The Prometheus Authors
# Licensed under the Apache License, Version 2.0 (the "License");
# you may not use this file except in compliance with the License.
# You may obtain a copy of the License at
#
# http://www.apache.org/licenses/LICENSE-2.0
#
# Unless required by applicable law or agreed to in writing, software
# distributed under the License is distributed on an "AS IS" BASIS,
# WITHOUT WARRANTIES OR CONDITIONS OF ANY KIND, either express or implied.
# See the License for the specific language governing permissions and
# limitations under the License.

include .bingo/Variables.mk
include Makefile.common

.PHONY: test
test: deps common-test

.PHONY: test-short
test-short: deps common-test-short

.PHONY: generate-go-collector-test-files
<<<<<<< HEAD
VERSIONS := 1.21 1.22
=======
file := supported_go_versions.txt
VERSIONS := $(shell cat ${file})
>>>>>>> d038ab96
generate-go-collector-test-files:
	for GO_VERSION in $(VERSIONS); do \
		docker run \
			--platform linux/amd64 \
			--rm -v $(PWD):/workspace \
			-w /workspace \
			golang:$$GO_VERSION \
			bash ./generate-go-collector.bash; \
	done; \
	go mod tidy

.PHONY: fmt
fmt: common-format
	$(GOIMPORTS) -local github.com/prometheus/client_golang -w .<|MERGE_RESOLUTION|>--- conflicted
+++ resolved
@@ -21,12 +21,8 @@
 test-short: deps common-test-short
 
 .PHONY: generate-go-collector-test-files
-<<<<<<< HEAD
-VERSIONS := 1.21 1.22
-=======
 file := supported_go_versions.txt
 VERSIONS := $(shell cat ${file})
->>>>>>> d038ab96
 generate-go-collector-test-files:
 	for GO_VERSION in $(VERSIONS); do \
 		docker run \
