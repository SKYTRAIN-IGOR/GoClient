// Copyright 2017 The Prometheus Authors
// Licensed under the Apache License, Version 2.0 (the "License");
// you may not use this file except in compliance with the License.
// You may obtain a copy of the License at
//
// http://www.apache.org/licenses/LICENSE-2.0
//
// Unless required by applicable law or agreed to in writing, software
// distributed under the License is distributed on an "AS IS" BASIS,
// WITHOUT WARRANTIES OR CONDITIONS OF ANY KIND, either express or implied.
// See the License for the specific language governing permissions and
// limitations under the License.

// +build go1.7

// Package v1 provides bindings to the Prometheus HTTP API v1:
// http://prometheus.io/docs/querying/api/
package v1

import (
	"context"
	"encoding/json"
	"fmt"
	"net/http"
	"strconv"
	"time"

	"github.com/prometheus/client_golang/api"
	"github.com/prometheus/common/model"
)

const (
	statusAPIError = 422

	apiPrefix = "/api/v1"

	epQuery       = apiPrefix + "/query"
	epQueryRange  = apiPrefix + "/query_range"
	epLabelValues = apiPrefix + "/label/:name/values"
	epSeries      = apiPrefix + "/series"

	epAlertManagers = apiPrefix + "/alertmanagers"
)

// Range represents a sliced time range.
type Range struct {
	// The boundaries of the time range.
	Start, End time.Time
	// The maximum time between two slices within the boundaries.
	Step time.Duration
}

type AlertManager struct {
	// URL of alert manager's alerts endpoint
	URL string `json:"url"`
}

// API provides bindings for Prometheus's v1 API.
type API interface {
	// Query performs a query for the given time.
	Query(ctx context.Context, query string, ts time.Time) (model.Value, error)
	// QueryRange performs a query for the given range.
	QueryRange(ctx context.Context, query string, r Range) (model.Value, error)
	// LabelValues performs a query for the values of the given label.
	LabelValues(ctx context.Context, label string) (model.LabelValues, error)
<<<<<<< HEAD

	// AlertManagers retrieves the list of active alert managers.
	AlertManagers(ctx context.Context) (AlertManagersResult, error)
=======
	// Series finds series by label matchers.
	Series(ctx context.Context, matches []string, startTime time.Time, endTime time.Time) ([]model.LabelSet, error)
>>>>>>> 06bc6e01
}

// queryResult contains result data for a query.
type queryResult struct {
	Type   model.ValueType `json:"resultType"`
	Result interface{}     `json:"result"`

	// The decoded value.
	v model.Value
}

// AlertManagersResult contains result data for a request to alertmanagers
type AlertManagersResult struct {
	ActiveAlertManagers []AlertManager `json:"activeAlertmanagers"`
}

func (qr *queryResult) UnmarshalJSON(b []byte) error {
	v := struct {
		Type   model.ValueType `json:"resultType"`
		Result json.RawMessage `json:"result"`
	}{}

	err := json.Unmarshal(b, &v)
	if err != nil {
		return err
	}

	switch v.Type {
	case model.ValScalar:
		var sv model.Scalar
		err = json.Unmarshal(v.Result, &sv)
		qr.v = &sv

	case model.ValVector:
		var vv model.Vector
		err = json.Unmarshal(v.Result, &vv)
		qr.v = vv

	case model.ValMatrix:
		var mv model.Matrix
		err = json.Unmarshal(v.Result, &mv)
		qr.v = mv

	default:
		err = fmt.Errorf("unexpected value type %q", v.Type)
	}
	return err
}

// NewAPI returns a new API for the client.
//
// It is safe to use the returned API from multiple goroutines.
func NewAPI(c api.Client) API {
	return &httpAPI{client: apiClient{c}}
}

type httpAPI struct {
	client api.Client
}

func (h *httpAPI) Query(ctx context.Context, query string, ts time.Time) (model.Value, error) {
	u := h.client.URL(epQuery, nil)
	q := u.Query()

	q.Set("query", query)
	if !ts.IsZero() {
		q.Set("time", ts.Format(time.RFC3339Nano))
	}

	u.RawQuery = q.Encode()

	req, err := http.NewRequest(http.MethodGet, u.String(), nil)
	if err != nil {
		return nil, err
	}

	_, body, err := h.client.Do(ctx, req)
	if err != nil {
		return nil, err
	}

	var qres queryResult
	err = json.Unmarshal(body, &qres)

	return model.Value(qres.v), err
}

func (h *httpAPI) QueryRange(ctx context.Context, query string, r Range) (model.Value, error) {
	u := h.client.URL(epQueryRange, nil)
	q := u.Query()

	var (
		start = r.Start.Format(time.RFC3339Nano)
		end   = r.End.Format(time.RFC3339Nano)
		step  = strconv.FormatFloat(r.Step.Seconds(), 'f', 3, 64)
	)

	q.Set("query", query)
	q.Set("start", start)
	q.Set("end", end)
	q.Set("step", step)

	u.RawQuery = q.Encode()

	req, err := http.NewRequest(http.MethodGet, u.String(), nil)
	if err != nil {
		return nil, err
	}

	_, body, err := h.client.Do(ctx, req)
	if err != nil {
		return nil, err
	}

	var qres queryResult
	err = json.Unmarshal(body, &qres)

	return model.Value(qres.v), err
}

func (h *httpAPI) LabelValues(ctx context.Context, label string) (model.LabelValues, error) {
	u := h.client.URL(epLabelValues, map[string]string{"name": label})
	req, err := http.NewRequest(http.MethodGet, u.String(), nil)
	if err != nil {
		return nil, err
	}
	_, body, err := h.client.Do(ctx, req)
	if err != nil {
		return nil, err
	}
	var labelValues model.LabelValues
	err = json.Unmarshal(body, &labelValues)
	return labelValues, err
}

<<<<<<< HEAD
func (h *httpAPI) AlertManagers(ctx context.Context) (AlertManagersResult, error) {
	var amResult AlertManagersResult
	u := h.client.URL(epAlertManagers, nil)
	req, err := http.NewRequest(http.MethodGet, u.String(), nil)
	if err != nil {
		return amResult, err
	}
	_, body, err := h.client.Do(ctx, req)
	if err != nil {
		return amResult, err
	}
	err = json.Unmarshal(body, &amResult)
	return amResult, err
=======
func (h *httpAPI) Series(ctx context.Context, matches []string, startTime time.Time, endTime time.Time) ([]model.LabelSet, error) {
	u := h.client.URL(epSeries, nil)
	q := u.Query()

	for _, m := range matches {
		q.Add("match[]", m)
	}

	q.Set("start", startTime.Format(time.RFC3339Nano))
	q.Set("end", endTime.Format(time.RFC3339Nano))

	u.RawQuery = q.Encode()

	req, err := http.NewRequest("GET", u.String(), nil)
	if err != nil {
		return nil, err
	}

	_, body, err := h.client.Do(ctx, req)
	if err != nil {
		return nil, err
	}

	var mset []model.LabelSet
	err = json.Unmarshal(body, &mset)
	return mset, err
>>>>>>> 06bc6e01
}

// apiClient wraps a regular client and processes successful API responses.
// Successful also includes responses that errored at the API level.
type apiClient struct {
	api.Client
}

type apiResponse struct {
	Status    string          `json:"status"`
	Data      json.RawMessage `json:"data"`
	ErrorType api.ErrorType   `json:"errorType"`
	Error     string          `json:"error"`
}

func (c apiClient) Do(ctx context.Context, req *http.Request) (*http.Response, []byte, error) {
	resp, body, err := c.Client.Do(ctx, req)
	if err != nil {
		return resp, body, err
	}

	code := resp.StatusCode

	if code/100 != 2 && code != statusAPIError {
		return resp, body, &api.Error{
			Type: api.ErrBadResponse,
			Msg:  fmt.Sprintf("bad response code %d", resp.StatusCode),
		}
	}

	var result apiResponse

	if err = json.Unmarshal(body, &result); err != nil {
		return resp, body, &api.Error{
			Type: api.ErrBadResponse,
			Msg:  err.Error(),
		}
	}

	if (code == statusAPIError) != (result.Status == "error") {
		err = &api.Error{
			Type: api.ErrBadResponse,
			Msg:  "inconsistent body for response code",
		}
	}

	if code == statusAPIError && result.Status == "error" {
		err = &api.Error{
			Type: result.ErrorType,
			Msg:  result.Error,
		}
	}

	return resp, []byte(result.Data), err
}<|MERGE_RESOLUTION|>--- conflicted
+++ resolved
@@ -63,14 +63,10 @@
 	QueryRange(ctx context.Context, query string, r Range) (model.Value, error)
 	// LabelValues performs a query for the values of the given label.
 	LabelValues(ctx context.Context, label string) (model.LabelValues, error)
-<<<<<<< HEAD
-
 	// AlertManagers retrieves the list of active alert managers.
 	AlertManagers(ctx context.Context) (AlertManagersResult, error)
-=======
 	// Series finds series by label matchers.
 	Series(ctx context.Context, matches []string, startTime time.Time, endTime time.Time) ([]model.LabelSet, error)
->>>>>>> 06bc6e01
 }
 
 // queryResult contains result data for a query.
@@ -206,7 +202,6 @@
 	return labelValues, err
 }
 
-<<<<<<< HEAD
 func (h *httpAPI) AlertManagers(ctx context.Context) (AlertManagersResult, error) {
 	var amResult AlertManagersResult
 	u := h.client.URL(epAlertManagers, nil)
@@ -220,7 +215,8 @@
 	}
 	err = json.Unmarshal(body, &amResult)
 	return amResult, err
-=======
+}
+
 func (h *httpAPI) Series(ctx context.Context, matches []string, startTime time.Time, endTime time.Time) ([]model.LabelSet, error) {
 	u := h.client.URL(epSeries, nil)
 	q := u.Query()
@@ -247,7 +243,6 @@
 	var mset []model.LabelSet
 	err = json.Unmarshal(body, &mset)
 	return mset, err
->>>>>>> 06bc6e01
 }
 
 // apiClient wraps a regular client and processes successful API responses.
